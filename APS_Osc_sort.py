import os
import shutil
import hashlib
import json
import datetime

# создаю exe файл через 
# pip install auto-py-to-exe
# и затем опять же в командной строке
# python -m auto_py_to_exe

# Функция для обхода файловой системы
<<<<<<< HEAD
def Search_and_copy_new_oscillograms(source_dir: str, dest_dir: str, hash_table: dict = {}) -> None:
=======
def Search_and_copy_new_oscillograms(source_dir, dest_dir, hash_table = {}, is_copy_saving_the_folder_structure = True):
>>>>>>> 7c32c41d
    """
    Копирует файлы .cfg и соответствующие файлы .dat из исходного каталога в целевой каталог, отслеживая скопированные файлы.

    Функция проходит через исходный каталог, идентифицирует файлы. cfg, вычисляет их хэш-значения, 
    копирует их в целевой каталог вместе с файлами .dat, обновляет хэш-таблицу скопированными файлами и сохраняет хэш-таблицы в JSON-файлах.

    Args:
        source_dir (str): путь к исходному каталогу.
        dest_dir (str): путь к целевому каталогу.
        hash_table (dict): хэш-таблица для отслеживания скопированных файлов (по умолчанию-пустой словарь).

    Returns:
        None.
        При этом, создаются новые файлы в целевом каталоге:
        - обновляется файл "_hash_table"
        - создаётся новый файл "_new_hash_table"
    """
    # hash_table - хэш-таблица для отслеживания скопированных файлов
    new_hash_table = {}
    count_new_files = 0
    for root, dirs, files in os.walk(source_dir):  # Итерируемся по всем файлам и директориям в исходной директории
        for file in files:  # Имя каждого файла
            if file.lower().endswith(".cfg"):  # Если файл имеет расширение .cfg
                file = file[:-4] + ".cfg" # изменяем шрифт типа файла на строчный.
                file_path = os.path.join(root, file)  # Получаем полный путь к cfg файлу
                dat_file = file[:-4] + ".dat"  # Формируем имя dat файла на основе имени cfg файла
                dat_file_path = os.path.join(root, dat_file)  # Получаем полный путь к dat файлу
                is_exist = os.path.exists(dat_file_path)              
                if is_exist:
                    with open(dat_file_path, 'rb') as f:  # Открываем dat файл для чтения в бинарном режиме
                        file_hash = hashlib.md5(f.read()).hexdigest()  # Вычисляем хэш-сумму dat файла
                        if file_hash not in hash_table:
                            dest_subdir = os.path.relpath(root, source_dir)  # Получаем относительный путь от исходной директории до текущей директории
                            dest_path = os.path.join(dest_dir, dest_subdir, file)  # Формируем путь для копирования cfg файла
                            if not os.path.exists(dest_path):
                                os.makedirs(os.path.dirname(dest_path), exist_ok=True)  # Создаем все несуществующие директории для целевого файла
                                shutil.copy2(file_path, dest_path)  # Копируем cfg файл в целевую директорию
                            
                            dat_dest_path = os.path.join(dest_dir, dest_subdir, dat_file)  # Формируем путь для копирования dat файла
                            if not os.path.exists(dat_dest_path):
                                os.makedirs(os.path.dirname(dat_dest_path), exist_ok=True)  # Создаем все несуществующие директории для целевого dat файла
                                shutil.copy2(dat_file_path, dat_dest_path)  # Копируем dat файл в целевую директорию
                                
                            hash_table[file_hash] = (file, file_path)  # Добавляем хэш-сумму файла в хэш-таблицу
                            new_hash_table[file_hash] = (file, file_path)
                            count_new_files += 1
            
            if file.lower().endswith(".brs"):  # Если файл имеет расширение .brs (характерно для Бресслера)
                file = file[:-4] + ".brs" # изменяем шрифт типа файла на строчный.
                file_path = os.path.join(root, file)  # Получаем полный путь к cfg файлу
                with open(file_path, 'rb') as f: # Открываем brs файл для чтения в бинарном режиме
                    file_hash = hashlib.md5(f.read()).hexdigest()  # Вычисляем хэш-сумму dat файла
                    if file_hash not in hash_table:
                        dest_subdir = os.path.relpath(root, source_dir)  # Получаем относительный путь от исходной директории до текущей директории
                        if is_copy_saving_the_folder_structure:
                            dest_path_BRESELER = os.path.join(dest_dir,'BRESELER', dest_subdir, file)  # Формируем путь для копирования cfg файла
                        else:
                            dest_path_BRESELER = os.path.join(dest_dir,'BRESELER', file)  # Формируем путь для копирования cfg файла
                        if not os.path.exists(dest_path_BRESELER):
                            os.makedirs(os.path.dirname(dest_path_BRESELER), exist_ok=True)  # Создаем все несуществующие директории для целевого файла
                            shutil.copy2(file_path, dest_path_BRESELER)  # Копируем файл в целевую директорию
                           
                        hash_table[file_hash] = (file, file_path)  # Добавляем хэш-сумму файла в хэш-таблицу
                        new_hash_table[file_hash] = (file, file_path)
                        count_new_files += 1
    
    # Сохранение JSON файлов hash_table и new_hash_table                        
    hash_table_file_path = os.path.join(dest_dir, '_hash_table.json')  # Формируем путь для сохранения hash_table
    try:
        with open(hash_table_file_path, 'w') as file:
            json.dump(hash_table, file)  # Сохраняем hash_table в JSON файл
    except:
        print("Не удалось сохранить hash_table в JSON файл")
    
    print(f"Количество новых скопированных файлов: {count_new_files}") 
    data_now = datetime.datetime.now().strftime("%Y-%m-%d %H-%M-%S")
    new_hash_table_file_path = os.path.join(dest_dir, f'new_hash_table_{data_now}.json')
    try:
        with open(new_hash_table_file_path, 'w') as file:
            json.dump(new_hash_table, file)
    except:
        print("Не удалось сохранить new_hash_table в JSON файл")

def find_all_osc_for_terminal(dest_dir: str, hash_table: dict, osc_name_dict: dict) -> None:
    """
    Ищет коды осциллограмм в хэш-таблице и добавляет их в новый хэш-список.
      
    Args:
        dest_dir (str): каталог, для сохранения словаря осциллограмм.
        hash_table (dict): хэш-таблица для отслеживания скопированных файлов.
        osc_name_dict (dict): словарь для хранения кодов осциллограмм и их хэш-сумм.
    Returns:
        None
    """
    # Проходим по всем файлам в папке
    for osc_name in osc_name_dict.keys():
        for key in hash_table.keys():
            if osc_name in hash_table[key][0]:
                osc_name_dict[osc_name].append(key)
    
    osc_name_dict_file_path = os.path.join(dest_dir, '_osc_name_dict.json')  # Формируем путь для сохранения osc_name_dict
    try:
        with open(osc_name_dict_file_path, 'w') as file:
            json.dump(osc_name_dict, file)  # Сохраняем hash_table в JSON файл
    except:
        print("Не удалось сохранить osc_name_dict в JSON файл")

# Пример использования функции
# Путь к исходной директории
source_directory = 'C:/Users/User/Desktop/Буфер (Алексей)/Банк осциллограмм/_до обработки/Удалить'
source_directory = '//192.168.87.199/документы/ОТГРУЖЕННЫЕ ТЕРМИНАЛЫ И ШКАФЫ/Терминалы/БАВР/00203'
source_directory = 'C://Users/User/Desktop/Буфер (Алексей)/Банк осциллограмм/Локальное (Алексея)'
# Путь к целевой директории
destination_directory = 'C:/Users/User/Desktop/Буфер (Алексей)/Банк осциллограмм/_до обработки/_ALL_OSC'
# Копировать с сохранением структуры директорий? True/False.
is_copy_saving_the_folder_structure = True

hash_table = {}
destination_directory_hash_table = destination_directory +  '/_hash_table.json'

source_directory = input("Введите путь в которой искать: ")
destination_directory = input("Введите путь в которую сохранять: ")
destination_directory_hash_table = input("Введите путь к папке с файлом '_hash_table.json': ")
try:
    with open(destination_directory_hash_table, 'r') as file:
        hash_table = json.load(file)
except:
    print("Не удалось прочитать hash_table из JSON файла")


Search_and_copy_new_oscillograms(source_directory, destination_directory, hash_table, is_copy_saving_the_folder_structure)
# osc_name_dict = {}
# osc_name_dict["t00209"], osc_name_dict["t00331"], osc_name_dict["t00363"] = [], [], []
# find_all_osc_for_terminal(destination_directory, hash_table, osc_name_dict)<|MERGE_RESOLUTION|>--- conflicted
+++ resolved
@@ -10,11 +10,7 @@
 # python -m auto_py_to_exe
 
 # Функция для обхода файловой системы
-<<<<<<< HEAD
-def Search_and_copy_new_oscillograms(source_dir: str, dest_dir: str, hash_table: dict = {}) -> None:
-=======
 def Search_and_copy_new_oscillograms(source_dir, dest_dir, hash_table = {}, is_copy_saving_the_folder_structure = True):
->>>>>>> 7c32c41d
     """
     Копирует файлы .cfg и соответствующие файлы .dat из исходного каталога в целевой каталог, отслеживая скопированные файлы.
 
